--- conflicted
+++ resolved
@@ -47,12 +47,8 @@
     "htmlescape": "^1.1.1",
     "http-errors": "^2.0.0",
     "i18next": "^21.0.2",
-<<<<<<< HEAD
-    "ioredis": "^4.14.1",
+    "ioredis": "^5.0.1",
     "json-schema-merge-allof": "^0.8.1",
-=======
-    "ioredis": "^5.0.1",
->>>>>>> 56860d91
     "jsonwebtoken": "^8.5.1",
     "lodash": "^4.17.15",
     "make-promises-safe": "^5.1.0",
