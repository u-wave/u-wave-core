<<<<<<< HEAD
import EventEmitter from 'events';
import mongoose from 'mongoose';
import Redis from 'ioredis';
import debug from 'debug';
import { isPlainObject } from 'lodash';

import HttpApi from './HttpApi';
import SocketServer from './SocketServer';
import Source from './Source';
import i18n from './locale';

import models from './models';
import configStore from './plugins/configStore';
import booth from './plugins/booth';
import chat from './plugins/chat';
import motd from './plugins/motd';
import playlists from './plugins/playlists';
import users from './plugins/users';
import bans from './plugins/bans';
import history from './plugins/history';
import acl from './plugins/acl';
import waitlist from './plugins/waitlist';
import passport from './plugins/passport';
import errorHandler from './middleware/errorHandler';
=======
const EventEmitter = require('events');
const mongoose = require('mongoose');
const Redis = require('ioredis');
const debug = require('debug');
const { isPlainObject } = require('lodash');

const HttpApi = require('./HttpApi');
const SocketServer = require('./SocketServer');
const { Source } = require('./Source');
const { i18n } = require('./locale');

const models = require('./models');
const booth = require('./plugins/booth');
const chat = require('./plugins/chat');
const motd = require('./plugins/motd');
const playlists = require('./plugins/playlists');
const users = require('./plugins/users');
const bans = require('./plugins/bans');
const history = require('./plugins/history');
const acl = require('./plugins/acl');
const waitlist = require('./plugins/waitlist');
const passport = require('./plugins/passport');
const errorHandler = require('./middleware/errorHandler');
>>>>>>> ec46a91b

mongoose.Promise = Promise;
const MongooseConnection = mongoose.Connection;

const kSources = Symbol('Media sources');

const DEFAULT_MONGO_URL = 'mongodb://localhost:27017/uwave';
const DEFAULT_REDIS_URL = 'redis://localhost:6379';

class UwaveServer extends EventEmitter {
  /**
  * Registers middleware on a route
  *
  * @constructor
  * @param {Object} options
  */
  constructor(options = {}) {
    super();

    /**
     * @type {Map<string, Source>}
     */
    this[kSources] = new Map();

    this.locale = i18n.cloneInstance();

    this.options = {
      useDefaultPlugins: true,
    };

    this.parseOptions(options);

    this.log = debug('uwave:core');
    this.mongoLog = debug('uwave:core:mongo');
    this.redisLog = debug('uwave:core:redis');

    this.configureRedis();
    this.configureMongoose();

    this.use(models());
    this.use(passport({
      secret: this.options.secret,
      auth: this.options.auth || {},
    }));

    // TODO possibly auto-add to server
    // TODO possibly create http server here
    this.httpApi = new HttpApi(this, {
      secret: this.options.secret,
    });
    this.socketServer = new SocketServer(this, {
      secret: this.options.secret,
      server: this.options.server,
      port: this.options.port,
    });

    if (this.options.useDefaultPlugins) {
      this.use(configStore());
      this.use(booth());
      this.use(chat());
      this.use(motd());
      this.use(playlists());
      this.use(users());
      this.use(bans());
      this.use(history());
      this.use(acl());
      this.use(waitlist());
    }

    this.httpApi.use(errorHandler());

    process.nextTick(() => {
      this.emit('started');
    });
  }

  parseOptions(options) {
    const defaultOptions = {
      useNewUrlParser: true,
      useCreateIndex: true,
      useFindAndModify: false,
      useUnifiedTopology: true,
    };

    if (typeof options.mongo === 'string') {
      this.mongo = mongoose.createConnection(options.mongo, defaultOptions);
    } else if (isPlainObject(options.mongo)) {
      this.mongo = mongoose.createConnection({
        ...defaultOptions,
        ...options.mongo,
      });
    } else if (options.mongo instanceof MongooseConnection) {
      this.mongo = options.mongo;
    } else {
      this.mongo = mongoose.createConnection(DEFAULT_MONGO_URL, {
        useNewUrlParser: true,
        useCreateIndex: true,
        useFindAndModify: false,
      });
    }

    if (typeof options.redis === 'string') {
      this.redis = new Redis(options.redis, { lazyConnect: true });
    } else if (isPlainObject(options.redis)) {
      this.redis = new Redis(options.redis.port, options.redis.host, {
        ...options.redis.options,
        lazyConnect: true,
      });
    } else if (options.redis instanceof Redis) {
      this.redis = options.redis;
    } else {
      this.redis = new Redis(DEFAULT_REDIS_URL, { lazyConnect: true });
    }

    Object.assign(this.options, options);
  }

  use(plugin) {
    plugin(this);
    return this;
  }

  model(name) {
    return this.mongo.model(name);
  }

  /**
   * An array of registered sources.
   */
  get sources() {
    return [...this[kSources].values()];
  }

  /**
   * Get or register a source plugin.
   * If the first parameter is a string, returns an existing source plugin.
   * Else, adds a source plugin and returns its wrapped source plugin.
   *
   * @param sourcePlugin {string|Function|Object} Source name or definition.
   *     When a string: Source type name.
   *     Used to signal where a given media item originated from.
   *     When a function or object: Source plugin or plugin factory.
   * @param opts {Object} Options to pass to the source plugin. Only used if
   *     a source plugin factory was passed to `sourcePlugin`.
   */
  source(sourcePlugin, opts = {}) {
    if (arguments.length === 1 && typeof sourcePlugin === 'string') { // eslint-disable-line prefer-rest-params
      return this[kSources].get(sourcePlugin);
    }

    const sourceFactory = sourcePlugin.default || sourcePlugin;
    const type = typeof sourceFactory;
    if (type !== 'function' && type !== 'object') {
      throw new TypeError(`Source plugin should be a function, got ${type}`);
    }

    const sourceDefinition = type === 'function'
      ? sourceFactory(this, opts)
      : sourceFactory;
    const sourceType = sourceDefinition.name;
    if (typeof sourceType !== 'string') {
      throw new TypeError('Source plugin does not specify a name. It may be incompatible with this version of üWave.');
    }
    const newSource = new Source(this, sourceType, sourceDefinition);

    this[kSources].set(sourceType, newSource);

    return newSource;
  }

  configureRedis() {
    this.redis.on('error', (e) => {
      this.emit('redisError', e);
    });
    this.redis.on('reconnecting', () => this.redisLog('trying to reconnect...'));

    this.redis.on('end', () => {
      this.redisLog('disconnected');
      this.emit('redisDisconnect');
    });

    this.redis.on('connect', () => {
      this.redisLog('connected');
      this.emit('redisConnect');
    });
  }

  configureMongoose() {
    this.mongo.on('error', (e) => {
      this.mongoLog(e);
      this.emit('mongoError', e);
    });

    this.mongo.on('reconnected', () => {
      this.mongoLog('reconnected');
      this.emit('mongoReconnect');
    });

    this.mongo.on('disconnected', () => {
      this.mongoLog('disconnected');
      this.emit('mongoDisconnect');
    });

    this.mongo.on('connected', () => {
      this.mongoLog('connected');
      this.emit('mongoConnect');
    });
  }

  /**
   * Create a Redis subscription to the üWave channel.
   *
   * @return {IORedis} Redis instance, subscribed to the üWave channel.
   */
  subscription() {
    const sub = this.redis.duplicate();
    sub.subscribe('uwave');
    this.on('stop', () => {
      sub.quit();
    });
    return sub;
  }

  /**
   * Publish an event to the üWave channel.
   */
  publish(command, data) {
    this.redis.publish('uwave', JSON.stringify({
      command, data,
    }));
    return this;
  }

  /**
   * Stop this üWave instance.
   */
  async stop() {
    this.emit('stop');

    this.log('stopping üWave...');

    await this.socketServer.destroy();

    await Promise.all([
      this.redis.quit(),
      this.mongo.close(),
    ]);

    this.emit('stopped');
  }
}

module.exports = UwaveServer;<|MERGE_RESOLUTION|>--- conflicted
+++ resolved
@@ -1,29 +1,3 @@
-<<<<<<< HEAD
-import EventEmitter from 'events';
-import mongoose from 'mongoose';
-import Redis from 'ioredis';
-import debug from 'debug';
-import { isPlainObject } from 'lodash';
-
-import HttpApi from './HttpApi';
-import SocketServer from './SocketServer';
-import Source from './Source';
-import i18n from './locale';
-
-import models from './models';
-import configStore from './plugins/configStore';
-import booth from './plugins/booth';
-import chat from './plugins/chat';
-import motd from './plugins/motd';
-import playlists from './plugins/playlists';
-import users from './plugins/users';
-import bans from './plugins/bans';
-import history from './plugins/history';
-import acl from './plugins/acl';
-import waitlist from './plugins/waitlist';
-import passport from './plugins/passport';
-import errorHandler from './middleware/errorHandler';
-=======
 const EventEmitter = require('events');
 const mongoose = require('mongoose');
 const Redis = require('ioredis');
@@ -36,6 +10,7 @@
 const { i18n } = require('./locale');
 
 const models = require('./models');
+const configStore = require('./plugins/configStore');
 const booth = require('./plugins/booth');
 const chat = require('./plugins/chat');
 const motd = require('./plugins/motd');
@@ -47,7 +22,6 @@
 const waitlist = require('./plugins/waitlist');
 const passport = require('./plugins/passport');
 const errorHandler = require('./middleware/errorHandler');
->>>>>>> ec46a91b
 
 mongoose.Promise = Promise;
 const MongooseConnection = mongoose.Connection;
