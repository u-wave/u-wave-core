'use strict';

const debug = require('debug')('uwave:http:search');
const { isEqual } = require('lodash');
const { SourceNotFoundError } = require('../errors');
const toPaginatedResponse = require('../utils/toPaginatedResponse');

/** @typedef {import('../models').Playlist} Playlist */
/** @typedef {import('../plugins/playlists').PlaylistItemDesc} PlaylistItemDesc */

// TODO should be deprecated once the Web client uses the better single-source route.
/**
 * @type {import('../types').AuthenticatedController<never, SearchQuery, never>}
 */
async function searchAll(req) {
  const { user } = req;
  const { query } = req.query;
  const uw = req.uwave;
  const sourceNames = uw.sources.map((source) => source.type);
  const searches = uw.sources.map((source) => (
    source.search(user, query).catch((error) => {
      debug(error);
      // Default to empty search on failure, for now.
    })
  ));

  const searchResults = await Promise.all(searches);

<<<<<<< HEAD
  /** @type {Record<string, import('../plugins/playlists').PlaylistItemDesc[]>} */
  const combinedResults = {};
  sourceNames.forEach((name, index) => {
    const searchResultsForSource = searchResults[index];
    combinedResults[name] = searchResultsForSource ? searchResultsForSource.data : [];
  });
=======
  const combinedResults = Object.fromEntries(
    sourceNames.map((name, index) => [name, searchResults[index]]),
  );
>>>>>>> 56860d91

  return combinedResults;
}

/**
 * @param {import('../Uwave')} uw
 * @param {Map<string, Record<string, unknown>>} updates
 */
async function updateSourceData(uw, updates) {
  const { Media } = uw.models;
  const ops = [];
  debug('updating source data', [...updates.keys()]);
  for (const [id, sourceData] of updates.entries()) {
    ops.push({
      updateOne: {
        filter: { _id: id },
        update: {
          $set: { sourceData },
        },
      },
    });
  }
  await Media.bulkWrite(ops);
}

/**
 * @typedef {object} SearchParams
 * @prop {string} source
 *
 * @typedef {object} SearchQuery
 * @prop {string} query
 * @prop {string} [include]
*/

/**
 * @type {import('../types').AuthenticatedController<SearchParams, SearchQuery, never>}
 */
async function search(req) {
  const { user } = req;
  const { source: sourceName } = req.params;
  const { query, include } = req.query;
  const uw = req.uwave;
  const { Media } = uw.models;

  const source = uw.source(sourceName);
  if (!source) {
    throw new SourceNotFoundError({ name: sourceName });
  }

  /** @type {(PlaylistItemDesc & { inPlaylists?: Playlist[] })[]} */
  const searchResults = await source.search(user, query);

  const searchResultsByID = new Map();
  searchResults.data.forEach((result) => {
    searchResultsByID.set(result.sourceID, result);
  });

  // Track medias whose `sourceData` property no longer matches that from the source.
  // This can happen because the media was actually changed, but also because of new
  // features in the source implementation.
  const mediasNeedSourceDataUpdate = new Map();

  /** @type {import('../models').Media[]} */
  const mediasInSearchResults = await Media.find({
    sourceType: sourceName,
    sourceID: { $in: Array.from(searchResultsByID.keys()) },
  });

  /** @type {Map<string, import('../models').Media>} */
  const mediaBySourceID = new Map();
  mediasInSearchResults.forEach((media) => {
    mediaBySourceID.set(media.sourceID, media);

    const freshMedia = searchResultsByID.get(media.sourceID);
    if (freshMedia && !isEqual(media.sourceData, freshMedia.sourceData)) {
      mediasNeedSourceDataUpdate.set(media._id, freshMedia.sourceData);
    }
  });

<<<<<<< HEAD
  const playlistsByMediaID = await uw.playlists.getPlaylistsContainingAnyMedia(
    mediasInSearchResults.map((media) => media._id),
    { author: user._id },
  );

  searchResults.data.forEach((result) => {
    const media = mediaBySourceID.get(String(result.sourceID));
    if (media) {
      // @ts-ignore
      result.inPlaylists = playlistsByMediaID.get(media._id.toString());
    }
  });

=======
>>>>>>> 56860d91
  // don't wait for this to complete
  updateSourceData(uw, mediasNeedSourceDataUpdate).catch((error) => {
    debug('sourceData update failed', error);
  });

<<<<<<< HEAD
  return toPaginatedResponse(searchResults, {
    baseUrl: req.fullUrl,
    included: {
      playlists: ['inPlaylists'],
    },
=======
  // Only include related playlists if requested
  if (typeof include === 'string' && include.split(',').includes('playlists')) {
    const playlistsByMediaID = await uw.playlists.getPlaylistsContainingAnyMedia(
      mediasInSearchResults.map((media) => media._id),
      { author: user._id },
    ).catch((error) => {
      debug('playlists containing media lookup failed', error);
      // just omit the related playlists if we timed out or crashed
      return new Map();
    });

    searchResults.forEach((result) => {
      const media = mediaBySourceID.get(String(result.sourceID));
      if (media) {
        result.inPlaylists = playlistsByMediaID.get(media._id.toString());
      }
    });

    return toListResponse(searchResults, {
      url: req.fullUrl,
      included: {
        playlists: ['inPlaylists'],
      },
    });
  }

  return toListResponse(searchResults, {
    url: req.fullUrl,
>>>>>>> 56860d91
  });
}

exports.search = search;
exports.searchAll = searchAll;<|MERGE_RESOLUTION|>--- conflicted
+++ resolved
@@ -26,18 +26,9 @@
 
   const searchResults = await Promise.all(searches);
 
-<<<<<<< HEAD
-  /** @type {Record<string, import('../plugins/playlists').PlaylistItemDesc[]>} */
-  const combinedResults = {};
-  sourceNames.forEach((name, index) => {
-    const searchResultsForSource = searchResults[index];
-    combinedResults[name] = searchResultsForSource ? searchResultsForSource.data : [];
-  });
-=======
   const combinedResults = Object.fromEntries(
-    sourceNames.map((name, index) => [name, searchResults[index]]),
+    sourceNames.map((name, index) => [name, searchResults[index]?.data ?? []]),
   );
->>>>>>> 56860d91
 
   return combinedResults;
 }
@@ -87,7 +78,7 @@
     throw new SourceNotFoundError({ name: sourceName });
   }
 
-  /** @type {(PlaylistItemDesc & { inPlaylists?: Playlist[] })[]} */
+  /** @type {import('../Page')<PlaylistItemDesc & { inPlaylists?: Playlist[] }, any>} */
   const searchResults = await source.search(user, query);
 
   const searchResultsByID = new Map();
@@ -117,34 +108,11 @@
     }
   });
 
-<<<<<<< HEAD
-  const playlistsByMediaID = await uw.playlists.getPlaylistsContainingAnyMedia(
-    mediasInSearchResults.map((media) => media._id),
-    { author: user._id },
-  );
-
-  searchResults.data.forEach((result) => {
-    const media = mediaBySourceID.get(String(result.sourceID));
-    if (media) {
-      // @ts-ignore
-      result.inPlaylists = playlistsByMediaID.get(media._id.toString());
-    }
-  });
-
-=======
->>>>>>> 56860d91
   // don't wait for this to complete
   updateSourceData(uw, mediasNeedSourceDataUpdate).catch((error) => {
     debug('sourceData update failed', error);
   });
 
-<<<<<<< HEAD
-  return toPaginatedResponse(searchResults, {
-    baseUrl: req.fullUrl,
-    included: {
-      playlists: ['inPlaylists'],
-    },
-=======
   // Only include related playlists if requested
   if (typeof include === 'string' && include.split(',').includes('playlists')) {
     const playlistsByMediaID = await uw.playlists.getPlaylistsContainingAnyMedia(
@@ -156,24 +124,23 @@
       return new Map();
     });
 
-    searchResults.forEach((result) => {
+    searchResults.data.forEach((result) => {
       const media = mediaBySourceID.get(String(result.sourceID));
       if (media) {
         result.inPlaylists = playlistsByMediaID.get(media._id.toString());
       }
     });
 
-    return toListResponse(searchResults, {
-      url: req.fullUrl,
+    return toPaginatedResponse(searchResults, {
+      baseUrl: req.fullUrl,
       included: {
         playlists: ['inPlaylists'],
       },
     });
   }
 
-  return toListResponse(searchResults, {
-    url: req.fullUrl,
->>>>>>> 56860d91
+  return toPaginatedResponse(searchResults, {
+    baseUrl: req.fullUrl,
   });
 }
 
