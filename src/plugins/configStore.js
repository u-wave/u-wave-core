--- conflicted
+++ resolved
@@ -4,11 +4,8 @@
 const Ajv = require('ajv/dist/2019').default;
 const formats = require('ajv-formats').default;
 const { omit } = require('lodash');
-<<<<<<< HEAD
 const jsonMergePatch = require('json-merge-patch');
-=======
 const sjson = require('secure-json-parse');
->>>>>>> c5d16fb2
 const ValidationError = require('../errors/ValidationError');
 
 /** @typedef {import('../models').User} User */
@@ -67,7 +64,10 @@
    */
   async #onServerMessage(rawCommand) {
     /**
-     * @type {{ command: string, data: { key: string, user: string|null } }|undefined}
+     * @type {undefined|{
+     *   command: string,
+     *   data: import('../redisMessages').ServerActionParameters['configStore:update'],
+     * }}
      */
     const json = sjson.safeParse(rawCommand);
     if (!json) {
@@ -80,7 +80,7 @@
 
     try {
       const updatedSettings = await this.get(data.key);
-      this.#emitter.emit(data.key, updatedSettings);
+      this.#emitter.emit(data.key, updatedSettings, data.patch);
     } catch (error) {
       this.#logger.error({ err: error }, 'could not retrieve settings after update');
     }
@@ -179,14 +179,11 @@
     const oldSettings = await this.#save(key, settings);
     const patch = jsonMergePatch.generate(oldSettings, settings);
 
-<<<<<<< HEAD
-    this.emit('set', key, settings, user, patch);
-=======
     this.#uw.publish('configStore:update', {
       key,
       user: user ? user.id : null,
-    });
->>>>>>> c5d16fb2
+      patch,
+    });
   }
 
   /**
