const router = require('router');
const route = require('../route');
const validations = require('../validations');
const protect = require('../middleware/protect');
const checkFields = require('../middleware/checkFields');
const controller = require('../controllers/authenticate');

function authenticateRoutes(api, options) {
  const { passport } = api.uw;

  const auth = router()
    // GET /auth/ - Show current user information.
    .get(
      '/',
      route(controller.getCurrentUser),
    )
    // GET /auth/strategies - Show available authentication strategies.
    .get(
      '/strategies',
      route(controller.getAuthStrategies),
    )
    // POST /auth/register - Create a new user account.
    .post(
      '/register',
      checkFields(validations.register),
      route(controller.register.bind(null, options)),
    )
    // POST /auth/login - Log in as an existing user.
    .post(
      '/login',
      checkFields(validations.login),
      passport.authenticate('local', { failWithError: true }),
      route(controller.login.bind(null, options)),
    )
    // GET /auth/socket - Obtain an authentication token for the WebSocket server.
    .get(
      '/socket',
      protect(),
      route(controller.getSocketToken),
    )
    // DELETE /auth/ - Log out (delete the session).
    .delete(
      '/',
      protect(),
      route(controller.logout.bind(null, options)),
    )
    // POST /auth/password/reset - Request a password reset.
    .post(
      '/password/reset',
      checkFields(validations.requestPasswordReset),
      route(controller.reset.bind(null, options)),
    )
    // POST /auth/password/reset/:reset - Change the password using a reset token.
    .post(
      '/password/reset/:reset',
      checkFields(validations.passwordReset),
      route(controller.changePassword),
    )
    // DELETE /auth/session/:id - Unused? Forcibly quit a user's session.
    .delete(
      '/session/:id',
      route(controller.removeSession),
    )
    // GET /auth/service/google - Initiate a social login using Google.
    .get(
      '/service/google',
      passport.authenticate('google'),
      route(controller.login.bind(null, options)),
    )
    // GET /auth/service/google/callback - Finish a social login using Google.
    .get(
      '/service/google/callback',
      passport.authenticate('google'),
      route(controller.socialLoginCallback.bind(null, options)),
    );

<<<<<<< HEAD
  if (passport.supports('google')) {
    auth
      // GET /auth/service/google - Initiate a social login using Google.
      .get(
        '/service/google',
        passport.authenticate('google'),
        route(controller.login.bind(null, options, 'google')),
      )
      // GET /auth/service/google/callback - Receive social login data from Google.
      .get(
        '/service/google/callback',
        passport.authenticate('google'),
        route(controller.socialLoginCallback.bind(null, options, 'google')),
      )
      // POST /auth/service/google/finish - Finish creating an account with Google.
      .post(
        '/service/google/finish',
        route(controller.socialLoginFinish.bind(null, options, 'google')),
      );
  }

=======
>>>>>>> ba607fb2
  return auth;
}

module.exports = authenticateRoutes;<|MERGE_RESOLUTION|>--- conflicted
+++ resolved
@@ -72,32 +72,25 @@
       '/service/google/callback',
       passport.authenticate('google'),
       route(controller.socialLoginCallback.bind(null, options)),
+    )
+    // GET /auth/service/google - Initiate a social login using Google.
+    .get(
+      '/service/google',
+      passport.authenticate('google'),
+      route(controller.login.bind(null, options, 'google')),
+    )
+    // GET /auth/service/google/callback - Receive social login data from Google.
+    .get(
+      '/service/google/callback',
+      passport.authenticate('google'),
+      route(controller.socialLoginCallback.bind(null, options, 'google')),
+    )
+    // POST /auth/service/google/finish - Finish creating an account with Google.
+    .post(
+      '/service/google/finish',
+      route(controller.socialLoginFinish.bind(null, options, 'google')),
     );
 
-<<<<<<< HEAD
-  if (passport.supports('google')) {
-    auth
-      // GET /auth/service/google - Initiate a social login using Google.
-      .get(
-        '/service/google',
-        passport.authenticate('google'),
-        route(controller.login.bind(null, options, 'google')),
-      )
-      // GET /auth/service/google/callback - Receive social login data from Google.
-      .get(
-        '/service/google/callback',
-        passport.authenticate('google'),
-        route(controller.socialLoginCallback.bind(null, options, 'google')),
-      )
-      // POST /auth/service/google/finish - Finish creating an account with Google.
-      .post(
-        '/service/google/finish',
-        route(controller.socialLoginFinish.bind(null, options, 'google')),
-      );
-  }
-
-=======
->>>>>>> ba607fb2
   return auth;
 }
 
