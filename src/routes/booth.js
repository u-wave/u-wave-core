--- conflicted
+++ resolved
@@ -19,8 +19,6 @@
       schema(validations.skipBooth),
       route(controller.skipBooth),
     )
-<<<<<<< HEAD
-=======
     // PUT /booth/leave - Auto-remove the current DJ on the next advance.
     .put(
       '/leave',
@@ -28,14 +26,6 @@
       schema(validations.leaveBooth),
       route(controller.leaveBooth),
     )
-    // POST /booth/replace - Replace the current DJ with someone else.
-    .post(
-      '/replace',
-      protect('booth.replace'),
-      schema(validations.replaceBooth),
-      route(controller.replaceBooth),
-    )
->>>>>>> 14c162f1
     // GET /booth/:historyID/vote - Get the current user's vote for the current play.
     .get(
       '/:historyID/vote',
