--- conflicted
+++ resolved
@@ -179,17 +179,13 @@
 const playlistItemIDs = joi.array().items(objectID);
 const playlistItems = joi.array().items(playlistItem);
 
-<<<<<<< HEAD
-export const getPlaylists = joi.object({
+exports.getPlaylists = joi.object({
   query: joi.object({
     contains: objectID,
   }),
 });
 
-export const createPlaylist = joi.object({
-=======
 exports.createPlaylist = joi.object({
->>>>>>> ee8b8846
   body: joi.object({
     name: joi.string().required(),
   }),
